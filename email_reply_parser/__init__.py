"""
    email_reply_parser is a python library port of GitHub's Email Reply Parser.

    For more information, visit https://github.com/zapier/email-reply-parser
"""

import re

<<<<<<< HEAD
=======
__all__ = ('EmailReplyParser', 'EmailMessage')

>>>>>>> 7aa8544b

class EmailReplyParser(object):
    """ Represents a email message that is parsed.
    """

    @staticmethod
    def read(text):
        """ Factory method that splits email into list of fragments

            text - A string email body

            Returns an EmailMessage instance
        """
        return EmailMessage(text).read()

    @staticmethod
    def parse_reply(text):
        """ Provides the reply portion of email.

            text - A string email body

            Returns reply body message
        """
        return EmailReplyParser.read(text).reply


SIG_REGEX = re.compile(r'(--|__|-\w)|(^Sent from my (\w+\s*){1,3})')
QUOTE_HDR_REGEX = re.compile(r'^:etorw.*nO')
MULTI_QUOTE_HDR_REGEX = re.compile(r'(On\s.*?wrote:)', re.MULTILINE | re.DOTALL)
SINGLE_QUOTE_HDR_REGEX = re.compile(r'(On\s.*?wrote:)', re.DOTALL)
QUOTED_REGEX = re.compile(r'(>+)')


class EmailMessage(object):
    """ An email message represents a parsed email body.
    """
<<<<<<< HEAD

    SIG_REGEX = re.compile(r'(--|__|-\w)|(^Sent from my (\w+\s*){1,3})')
    QUOTE_HDR_REGEX = re.compile('On.*wrote:$')
    QUOTED_REGEX = re.compile(r'(>+)')
    HEADER_REGEX = re.compile(r'^(From|Sent|To|Subject): .+')
    _MULTI_QUOTE_HDR_REGEX = r'(?!On.*On\s.+?wrote:)(On\s(.+?)wrote:)'
    MULTI_QUOTE_HDR_REGEX = re.compile(_MULTI_QUOTE_HDR_REGEX, re.DOTALL | re.MULTILINE)
    MULTI_QUOTE_HDR_REGEX_MULTILINE = re.compile(_MULTI_QUOTE_HDR_REGEX, re.DOTALL)

=======
>>>>>>> 7aa8544b
    def __init__(self, text):
        self.fragments = []
        self.fragment = None
        self.text = text.replace('\r\n', '\n')
        self.found_visible = False

    def read(self):
        """ Creates new fragment for each line
            and labels as a signature, quote, or hidden.

            Returns EmailMessage instance
        """

        self.found_visible = False

<<<<<<< HEAD
        is_multi_quote_header = self.MULTI_QUOTE_HDR_REGEX_MULTILINE.search(self.text)
        if is_multi_quote_header:
            self.text = self.MULTI_QUOTE_HDR_REGEX.sub(is_multi_quote_header.groups()[0].replace('\n', ''), self.text)

        # Fix any outlook style replies, with the reply immediately above the signature boundary line
        #   See email_2_2.txt for an example
        self.text = re.sub('([^\n])(?=\n ?[_-]{7,})', '\\1\n', self.text, re.MULTILINE)
=======
        is_multi_quote_header = MULTI_QUOTE_HDR_REGEX.search(self.text)
        if is_multi_quote_header:
            self.text = SINGLE_QUOTE_HDR_REGEX.sub(
                is_multi_quote_header.groups()[0].replace('\n', ''),
                self.text)
>>>>>>> 7aa8544b

        self.lines = self.text.split('\n')
        self.lines.reverse()

        for line in self.lines:
            self._scan_line(line)

        self._finish_fragment()

        self.fragments.reverse()

        return self

    @property
    def reply(self):
        """ Captures reply message within email
        """
        reply = []
        for f in self.fragments:
            if not (f.hidden or f.quoted):
                reply.append(f.content)
        return '\n'.join(reply)

    def _scan_line(self, line):
        """ Reviews each line in email message and determines fragment type

            line - a row of text from an email message
        """
<<<<<<< HEAD
        is_quote_header = self.QUOTE_HDR_REGEX.match(line) is not None
        is_quoted = self.QUOTED_REGEX.match(line) is not None
        is_header = is_quote_header or self.HEADER_REGEX.match(line) is not None

        if self.fragment and len(line.strip()) == 0:
            if self.SIG_REGEX.match(self.fragment.lines[-1].strip()):
=======

        line.strip('\n')

        if SIG_REGEX.match(line):
            line.lstrip()

        is_quoted = QUOTED_REGEX.match(line) is not None

        if self.fragment and len(line.strip()) == 0:
            if SIG_REGEX.match(self.fragment.lines[-1]):
>>>>>>> 7aa8544b
                self.fragment.signature = True
                self._finish_fragment()

        if self.fragment \
                and ((self.fragment.headers == is_header and self.fragment.quoted == is_quoted) or
                         (self.fragment.quoted and (is_quote_header or len(line.strip()) == 0))):

            self.fragment.lines.append(line)
        else:
            self._finish_fragment()
            self.fragment = Fragment(is_quoted, line, headers=is_header)

    def quote_header(self, line):
        """ Determines whether line is part of a quoted area

            line - a row of the email message

            Returns True or False
        """
<<<<<<< HEAD
        return self.QUOTE_HDR_REGEX.match(line[::-1]) is not None
=======
        return QUOTE_HDR_REGEX.match(line[::-1]) is not None
>>>>>>> 7aa8544b

    def _finish_fragment(self):
        """ Creates fragment
        """

        if self.fragment:
            self.fragment.finish()
            if self.fragment.headers:
                # Regardless of what's been seen to this point, if we encounter a headers fragment,
                # all the previous fragments should be marked hidden and found_visible set to False.
                self.found_visible = False
                for f in self.fragments:
                    f.hidden = True
            if not self.found_visible:
                if self.fragment.quoted \
                        or self.fragment.headers \
                        or self.fragment.signature \
                        or (len(self.fragment.content.strip()) == 0):

                    self.fragment.hidden = True
                else:
                    self.found_visible = True
            self.fragments.append(self.fragment)
        self.fragment = None


class Fragment(object):
    """ A Fragment is a part of
        an Email Message, labeling each part.
    """

    def __init__(self, quoted, first_line, headers=False):
        self.signature = False
        self.headers = headers
        self.hidden = False
        self.quoted = quoted
        self._content = None
        self.lines = [first_line]

    def finish(self):
        """ Creates block of content with lines
            belonging to fragment.
        """
        self.lines.reverse()
        self._content = '\n'.join(self.lines)
        self.lines = None

    @property
    def content(self):
        return self._content.strip()<|MERGE_RESOLUTION|>--- conflicted
+++ resolved
@@ -6,11 +6,7 @@
 
 import re
 
-<<<<<<< HEAD
-=======
 __all__ = ('EmailReplyParser', 'EmailMessage')
-
->>>>>>> 7aa8544b
 
 class EmailReplyParser(object):
     """ Represents a email message that is parsed.
@@ -47,18 +43,7 @@
 class EmailMessage(object):
     """ An email message represents a parsed email body.
     """
-<<<<<<< HEAD
 
-    SIG_REGEX = re.compile(r'(--|__|-\w)|(^Sent from my (\w+\s*){1,3})')
-    QUOTE_HDR_REGEX = re.compile('On.*wrote:$')
-    QUOTED_REGEX = re.compile(r'(>+)')
-    HEADER_REGEX = re.compile(r'^(From|Sent|To|Subject): .+')
-    _MULTI_QUOTE_HDR_REGEX = r'(?!On.*On\s.+?wrote:)(On\s(.+?)wrote:)'
-    MULTI_QUOTE_HDR_REGEX = re.compile(_MULTI_QUOTE_HDR_REGEX, re.DOTALL | re.MULTILINE)
-    MULTI_QUOTE_HDR_REGEX_MULTILINE = re.compile(_MULTI_QUOTE_HDR_REGEX, re.DOTALL)
-
-=======
->>>>>>> 7aa8544b
     def __init__(self, text):
         self.fragments = []
         self.fragment = None
@@ -74,21 +59,11 @@
 
         self.found_visible = False
 
-<<<<<<< HEAD
-        is_multi_quote_header = self.MULTI_QUOTE_HDR_REGEX_MULTILINE.search(self.text)
-        if is_multi_quote_header:
-            self.text = self.MULTI_QUOTE_HDR_REGEX.sub(is_multi_quote_header.groups()[0].replace('\n', ''), self.text)
-
-        # Fix any outlook style replies, with the reply immediately above the signature boundary line
-        #   See email_2_2.txt for an example
-        self.text = re.sub('([^\n])(?=\n ?[_-]{7,})', '\\1\n', self.text, re.MULTILINE)
-=======
         is_multi_quote_header = MULTI_QUOTE_HDR_REGEX.search(self.text)
         if is_multi_quote_header:
             self.text = SINGLE_QUOTE_HDR_REGEX.sub(
                 is_multi_quote_header.groups()[0].replace('\n', ''),
                 self.text)
->>>>>>> 7aa8544b
 
         self.lines = self.text.split('\n')
         self.lines.reverse()
@@ -117,14 +92,6 @@
 
             line - a row of text from an email message
         """
-<<<<<<< HEAD
-        is_quote_header = self.QUOTE_HDR_REGEX.match(line) is not None
-        is_quoted = self.QUOTED_REGEX.match(line) is not None
-        is_header = is_quote_header or self.HEADER_REGEX.match(line) is not None
-
-        if self.fragment and len(line.strip()) == 0:
-            if self.SIG_REGEX.match(self.fragment.lines[-1].strip()):
-=======
 
         line.strip('\n')
 
@@ -135,7 +102,6 @@
 
         if self.fragment and len(line.strip()) == 0:
             if SIG_REGEX.match(self.fragment.lines[-1]):
->>>>>>> 7aa8544b
                 self.fragment.signature = True
                 self._finish_fragment()
 
@@ -155,11 +121,7 @@
 
             Returns True or False
         """
-<<<<<<< HEAD
-        return self.QUOTE_HDR_REGEX.match(line[::-1]) is not None
-=======
         return QUOTE_HDR_REGEX.match(line[::-1]) is not None
->>>>>>> 7aa8544b
 
     def _finish_fragment(self):
         """ Creates fragment
